--- conflicted
+++ resolved
@@ -9,14 +9,9 @@
 	"github.com/3box/pipeline-tools/cd/manager"
 )
 
-<<<<<<< HEAD
 // Allow up to 3 hours for anchor workers to run
-const AnchorFailureTime = 3 * time.Hour
+const AnchorStalledTime = 3 * time.Hour
 const AnchorTaskIdParam = "id"
-=======
-const AnchorStalledTime = 3 * time.Hour
-const TaskIdParam = "id"
->>>>>>> af70774d
 
 var _ manager.Job = &anchorJob{}
 
@@ -76,24 +71,10 @@
 			// If the job has been running for > 1.5 hours, mark it "delayed".
 			a.state.Params[manager.JobParam_Delayed] = true
 			log.Printf("anchorJob: job delayed: %s", manager.PrintJob(a.state))
-<<<<<<< HEAD
-		} else {
-			// Return so we come back again to check
-			return a.state, nil
-		}
-	} else if a.state.Stage == manager.JobStage_Delayed {
-		if stopped, err := a.d.CheckTask("ceramic-"+a.env+"-cas", "", false, false, a.state.Params[AnchorTaskIdParam].(string)); err != nil {
-			a.state.Stage = manager.JobStage_Failed
-			a.state.Params[manager.JobParam_Error] = err.Error()
-			log.Printf("anchorJob: error checking task stopped status: %v, %s", err, manager.PrintJob(a.state))
-		} else if stopped {
-			a.state.Stage = manager.JobStage_Completed
-=======
 		} else if stalled, _ := a.state.Params[manager.JobParam_Stalled].(bool); !stalled && manager.IsTimedOut(a.state, AnchorStalledTime) {
 			// If the job has been running for > 3 hours, mark it "stalled".
 			a.state.Params[manager.JobParam_Stalled] = true
 			log.Printf("anchorJob: job stalled: %s", manager.PrintJob(a.state))
->>>>>>> af70774d
 		} else {
 			// Return so we come back again to check
 			return a.state, nil
